--- conflicted
+++ resolved
@@ -187,19 +187,7 @@
         else:
             raise ArgumentError("estimator list must be one- or two-dimensional")
 
-<<<<<<< HEAD
-        (_, K) = estimators_MK.shape
-
-        # fixed pi
-        if pi_K is None:
-            self.pi_K = numpy.ones(K) / K
-        else:
-            self.pi_K = pi_K
-
     def estimate(self, samples):
-=======
-    def estimate(self, samples, verbose = False):
->>>>>>> 84331190
         """
         Use EM to estimate mixture parameters.
         """
@@ -270,11 +258,7 @@
         for m in xrange(M):
             assert samples[m].shape[0] == N
 
-<<<<<<< HEAD
-        pi_K  = numpy.random.random(K)
-=======
         pi_K  = numpy.ones(K)
->>>>>>> 84331190
         pi_K /= numpy.sum(pi_K)
 
         # generate random initial component parameterizations
